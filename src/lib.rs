--- conflicted
+++ resolved
@@ -14,10 +14,7 @@
 use std::convert::TryInto;
 use std::fs::File;
 use std::io::{prelude::*, BufReader, Read};
-<<<<<<< HEAD
-=======
 use std::str;
->>>>>>> 2d75ec86
 
 const MAGIC_ENCRYPTED_RC4: u32 = 0x7291A8EF;
 const MAGIC_ENCRYPTED_AES: u32 = 0x7391A8EF;
@@ -180,8 +177,6 @@
             Err(_) => Err(decrypted),
         }
     }
-<<<<<<< HEAD
-=======
 
     /// Encrypt the file to AES type
     pub fn encrypt(file_content: &[u8], password: &str) -> Vec<u8> {
@@ -230,7 +225,6 @@
     name: PackedItem,
     idx: PackedItem,
     dat: PackedItem,
->>>>>>> 2d75ec86
 }
 
 /// Structure representing a packed file, with a name, idx and dat
@@ -483,8 +477,6 @@
             panic!("We didn't get a AESFile");
         }
     }
-<<<<<<< HEAD
-=======
 
     #[test]
     fn check_rc4_encryption() {
@@ -546,7 +538,6 @@
             }
         }
     }
->>>>>>> 2d75ec86
 }
 
 /// utility to read a file in a vector of bytes
