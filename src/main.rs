use clap::{App, Arg, SubCommand};
use rayon::prelude::*;
use std::fs;
use std::path::Path;

use routerosbackuptools::{
    read_file_to_bytes, read_wordlist_file, write_bytes_to_file, AESFile, PackedFile,
    PlainTextFile, RC4File, WholeFile,
};

fn info_file(input_file: &str) {
    println!("** Backup Info **");
    if let Ok(content) = read_file_to_bytes(input_file) {
        match WholeFile::parse(&content) {
            WholeFile::RC4File(f) => {
                println!("RouterOS Encrypted Backup (rc4-sha1)");
                println!("Length: {} bytes", f.header.length);
                println!("Salt (hex): {:x?}", f.salt);
                println!("Magic Check (hex): {:x?}", f.magic_check);
            }
            WholeFile::AESFile(f) => {
                println!("RouterOS Encrypted Backup (aes128-ctr-sha256)");
                println!("Length: {} bytes", f.header.length);
                println!("Salt (hex): {:x?}", f.salt);
                println!("Signature: {:x?}", f.signature);
                println!("Magic Check (hex): {:x?}", f.magic_check);
            }
            WholeFile::PlainTextFile(f) => {
                println!("RouterOS Plaintext Backup");
                println!("Length: {} bytes", f.header.length);
            }
            WholeFile::InvalidFile => println!("Invalid file!"),
        };
    } else {
        println!("cannot read the input file");
    }
}

fn decrypt_file(input_file: &str, output_file: &str, password: &str) {
    println!("** Decrypt Backup **");
    info_file(input_file);
    if let Ok(content) = read_file_to_bytes(input_file) {
        match WholeFile::parse(&content) {
            WholeFile::RC4File(f) => {
                if f.check_password(password) {
                    println!("Correct password!");
                    println!("Decrypting...");
                    let decrypted = f.decrypt(&content, password);
                    write_bytes_to_file(&decrypted, output_file).expect("Can't write output file");
                } else {
                    println!("Wrong password!");
                    println!("Cannot decrypt!");
                }
            }
            WholeFile::AESFile(f) => {
                if f.check_password(password) {
                    println!("Correct password!");
                    println!("Decrypting...");
                    let decrypted = match f.decrypt(&content, password) {
                        Ok(decrypted) => {
                            println!("Decrypted correctly");
                            decrypted
                        }
                        Err(decrypted) => {
                            println!("Decryption completed, but HMAC check failed - file has been modified!");
                            decrypted
                        }
                    };
                    write_bytes_to_file(&decrypted, output_file).expect("Can't write output file");
                } else {
                    println!("Wrong password!");
                    println!("Cannot decrypt!");
                }
            }
            WholeFile::PlainTextFile(_) => {
                println!("No decryption needed!");
            }
            WholeFile::InvalidFile => println!("Invalid file!"),
        };
    } else {
        println!("cannot read the input file");
    }
}

fn encrypt_file(input_file: &str, output_file: &str, password: &str, algo: &str) {
    println!("** Encrypt Backup **");
    if let Ok(content) = read_file_to_bytes(input_file) {
        match WholeFile::parse(&content) {
            WholeFile::RC4File(_) | WholeFile::AESFile(_) => {
                println!("RouterOS Encrypted Backup");
                println!("No encryption needed!");
            }
            WholeFile::PlainTextFile(f) => {
                println!("RouterOS Plaintext Backup");
                println!("Length: {} bytes", f.header.length);
                let encrypted = match algo {
                    "RC4" => {
                        println!("encrypt rc4");
                        RC4File::encrypt(&content, password)
                    }
                    "AES" => {
                        println!("encrypt aes");
                        AESFile::encrypt(&content, password)
                    }
                    _ => {
                        panic!("invalid encryption algorithm");
                    }
                };
                write_bytes_to_file(&encrypted, output_file).expect("Can't write output file");
            }
            WholeFile::InvalidFile => println!("Invalid file!"),
        };
    } else {
        println!("cannot read the input file");
    }
}

fn unpack_file(input_file: &str, output_dir: &str) {
    // println!("unpack {} {}", input_file, output_dir);
    println!("** Unpack Backup **");
<<<<<<< HEAD
=======
    let output_dir = Path::new(output_dir);
    if output_dir.exists() {
        println!(
            "Directory {} already exists, cannot extract!",
            output_dir.display()
        );
        return;
    }
>>>>>>> 2d75ec86
    if let Ok(content) = read_file_to_bytes(input_file) {
        match WholeFile::parse(&content) {
            WholeFile::RC4File(_) | WholeFile::AESFile(_) => {
                println!("RouterOS Encrypted Backup");
                println!("Cannot unpack encrypted backup!");
                println!("Decrypt backup first!");
            }
            WholeFile::PlainTextFile(f) => {
                println!("RouterOS Plaintext Backup");
                println!("Length: {} bytes", f.header.length);
<<<<<<< HEAD
                // TODO
            }
            WholeFile::InvalidFile => {
                println!("Invalid file!");
                println!("Cannot unpack!");
            }
=======
                println!("Extracting backup...");
                let unpacked_files = f.unpack_files(&content);
                let files_num = unpacked_files.len();
                if files_num > 0 {
                    if fs::create_dir(output_dir).is_ok() {
                        for f in unpacked_files.iter() {
                            let idx = output_dir
                                .join(Path::new(&format!("{}.idx", &f.name)))
                                .into_os_string()
                                .into_string()
                                .unwrap();
                            let dat = output_dir
                                .join(Path::new(&format!("{}.dat", &f.name)))
                                .into_os_string()
                                .into_string()
                                .unwrap();
                            if write_bytes_to_file(&f.idx, &idx).is_err() {
                                println!("Cannot write {}", idx);
                            }
                            if write_bytes_to_file(&f.dat, &dat).is_err() {
                                println!("Cannot write {}", dat);
                            }
                        }
                        println!(
                            "Wrote {} files pair in: {}",
                            files_num,
                            output_dir.display()
                        );
                    } else {
                        println!("Cannot create the {} directory", output_dir.display());
                    }
                }
            }
            WholeFile::InvalidFile => println!("Invalid file!"),
>>>>>>> 2d75ec86
        };
    } else {
        println!("cannot read the input file");
    }
}

fn pack_file(input_dir: &str, output_file: &str) {
    println!("** Pack Backup **");
    let mut files_to_pack: Vec<PackedFile> = Vec::new();
    let input_dir = Path::new(input_dir);
    if !input_dir.exists() {
        println!("The input directory {} does not exist", input_dir.display());
        return;
    }
    if !input_dir.is_dir() {
        println!("{} is not a directory", input_dir.display());
    }
    let files = fs::read_dir(input_dir).unwrap();
    for f in files.flatten() {
        let path = f.path();
        let extension_obj = path.extension();
        if let Some(extension_obj) = extension_obj {
            let extension = extension_obj;
            if extension == "idx" {
                let stripped_filename = path.file_stem().unwrap().to_str().unwrap();
                let dat_filename = input_dir.join(format!("{}.dat", stripped_filename));
                let dat_path = Path::new(&dat_filename);
                if dat_path.exists() {
                    files_to_pack.push(PackedFile {
                        name: stripped_filename.to_string(),
                        idx: read_file_to_bytes(path.to_str().unwrap()).unwrap(),
                        dat: read_file_to_bytes(dat_path.to_str().unwrap()).unwrap(),
                    });
                }
            }
        }
    }
    if !files_to_pack.is_empty() {
        println!(
            "Packing {} files from {} into {}",
            files_to_pack.len(),
            input_dir.display(),
            output_file
        );
        let packed = PlainTextFile::pack_files(&files_to_pack);
        if let Err(e) = write_bytes_to_file(&packed, output_file) {
            println!("Error writing the packed file {}", e);
        }
    }
}

fn bruteforce_file(input_file: &str, wordlist_file: &str, parallel: bool) {
    println!("** Bruteforce Backup Password **");
    if !parallel {
        rayon::ThreadPoolBuilder::new()
            .num_threads(1)
            .build_global()
            .unwrap();
    }
    info_file(input_file);
    if let Ok(wordlist) = read_wordlist_file(wordlist_file) {
        if let Ok(content) = read_file_to_bytes(input_file) {
            match WholeFile::parse(&content) {
                WholeFile::RC4File(f) => {
                    if let Some(found) = wordlist.par_iter().find_any(|&w| f.check_password(w)) {
                        println!("Password found: {}", found);
                    } else {
                        println!("Password NOT found");
                    }
                }
                WholeFile::AESFile(f) => {
                    if let Some(found) = wordlist.par_iter().find_any(|&w| f.check_password(w)) {
                        println!("Password found: {}", found);
                    } else {
                        println!("Password NOT found");
                    }
                }
                WholeFile::PlainTextFile(_) => {
                    println!("No Decryption Needed.")
                }
                WholeFile::InvalidFile => println!("Invalid File"),
            };
        } else {
            println!("cannot read the file");
        }
    } else {
        println!("cannot read the wordlist");
    }
}

fn main() {
    let matches = App::new("routerosbackuptools")
        .version("1.0")
        .author("marcograss <marco.gra@gmail.com>")
        .about("Tool to encrypt/decrypt and pack/unpack RouterOS v6.13+ backup files")
        .subcommand(
            SubCommand::with_name("info").arg(
                Arg::with_name("input")
                    .short("i")
                    .help("input file")
                    .required(true)
                    .takes_value(true),
            ),
        )
        .subcommand(
            SubCommand::with_name("decrypt")
                .arg(
                    Arg::with_name("input")
                        .short("i")
                        .help("encrypted input file")
                        .required(true)
                        .takes_value(true),
                )
                .arg(
                    Arg::with_name("output")
                        .short("o")
                        .help("decrypted output file")
                        .required(true)
                        .takes_value(true),
                )
                .arg(
                    Arg::with_name("password")
                        .short("p")
                        .help("encryption password")
                        .required(true)
                        .takes_value(true),
                ),
        )
        .subcommand(
            SubCommand::with_name("encrypt")
                .arg(
                    Arg::with_name("input")
                        .short("i")
                        .help("input file to encrypt")
                        .required(true)
                        .takes_value(true),
                )
                .arg(
                    Arg::with_name("output")
                        .short("o")
                        .help("encrypted output file")
                        .required(true)
                        .takes_value(true),
                )
                .arg(
                    Arg::with_name("password")
                        .short("p")
                        .help("encryption password")
                        .required(true)
                        .takes_value(true),
                )
                .arg(
                    Arg::with_name("algo")
                        .short("e")
                        .help("encryption algorithm")
                        .required(true)
                        .takes_value(true)
                        .possible_values(&["AES", "RC4"]),
                ),
        )
        .subcommand(
            SubCommand::with_name("unpack")
                .arg(
                    Arg::with_name("input")
                        .short("i")
                        .help("input file to unpack")
                        .required(true)
                        .takes_value(true),
                )
                .arg(
                    Arg::with_name("directory")
                        .short("d")
                        .help("output directory")
                        .required(true)
                        .takes_value(true),
                ),
        )
        .subcommand(
            SubCommand::with_name("pack")
                .arg(
                    Arg::with_name("output")
                        .short("o")
                        .help("packed output file")
                        .required(true)
                        .takes_value(true),
                )
                .arg(
                    Arg::with_name("directory")
                        .short("d")
                        .help("input directory to pack")
                        .required(true)
                        .takes_value(true),
                ),
        )
        .subcommand(
            SubCommand::with_name("bruteforce")
                .arg(
                    Arg::with_name("input")
                        .short("i")
                        .help("encrypted input file")
                        .required(true)
                        .takes_value(true),
                )
                .arg(
                    Arg::with_name("wordlist")
                        .short("w")
                        .help("wordlist txt with the passwords to try")
                        .required(true)
                        .takes_value(true),
                )
                .arg(
                    Arg::with_name("parallel")
                        .short("p")
                        .help("bruteforce with parallelism"),
                ),
        )
        .get_matches();
    match matches.subcommand() {
        ("info", Some(sub_m)) => info_file(sub_m.value_of("input").unwrap()),
        ("decrypt", Some(sub_m)) => decrypt_file(
            sub_m.value_of("input").unwrap(),
            sub_m.value_of("output").unwrap(),
            sub_m.value_of("password").unwrap(),
        ),
        ("encrypt", Some(sub_m)) => encrypt_file(
            sub_m.value_of("input").unwrap(),
            sub_m.value_of("output").unwrap(),
            sub_m.value_of("password").unwrap(),
            sub_m.value_of("algo").unwrap(),
        ),
        ("unpack", Some(sub_m)) => unpack_file(
            sub_m.value_of("input").unwrap(),
            sub_m.value_of("directory").unwrap(),
        ),
        ("pack", Some(sub_m)) => pack_file(
            sub_m.value_of("directory").unwrap(),
            sub_m.value_of("output").unwrap(),
        ),
        ("bruteforce", Some(sub_m)) => bruteforce_file(
            sub_m.value_of("input").unwrap(),
            sub_m.value_of("wordlist").unwrap(),
            sub_m.is_present("parallel"),
        ),
        _ => unimplemented!(),
    }
}<|MERGE_RESOLUTION|>--- conflicted
+++ resolved
@@ -118,8 +118,6 @@
 fn unpack_file(input_file: &str, output_dir: &str) {
     // println!("unpack {} {}", input_file, output_dir);
     println!("** Unpack Backup **");
-<<<<<<< HEAD
-=======
     let output_dir = Path::new(output_dir);
     if output_dir.exists() {
         println!(
@@ -128,7 +126,7 @@
         );
         return;
     }
->>>>>>> 2d75ec86
+
     if let Ok(content) = read_file_to_bytes(input_file) {
         match WholeFile::parse(&content) {
             WholeFile::RC4File(_) | WholeFile::AESFile(_) => {
@@ -139,14 +137,6 @@
             WholeFile::PlainTextFile(f) => {
                 println!("RouterOS Plaintext Backup");
                 println!("Length: {} bytes", f.header.length);
-<<<<<<< HEAD
-                // TODO
-            }
-            WholeFile::InvalidFile => {
-                println!("Invalid file!");
-                println!("Cannot unpack!");
-            }
-=======
                 println!("Extracting backup...");
                 let unpacked_files = f.unpack_files(&content);
                 let files_num = unpacked_files.len();
@@ -181,7 +171,6 @@
                 }
             }
             WholeFile::InvalidFile => println!("Invalid file!"),
->>>>>>> 2d75ec86
         };
     } else {
         println!("cannot read the input file");
